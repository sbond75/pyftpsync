[tox]
envlist =
<<<<<<< HEAD
    check
    py39
    py38
    py37
    py36
    py35
=======
    check,
    flake8,
    py39
    py38,
    py37,
    py36,
    py35,  # EOL 2020-09-13
>>>>>>> 9812061a

skip_missing_interpreters = true

[testenv]
# Pass environment vars (delimit with spaces)
# passenv = LC_ALL LANG PYFTPSYNC_TOX_TEST_FOLDER PYFTPSYNC_TOX_TEST_FTP_URL

commands =
    py.test -rav -x --cov ftpsync tests
    # Check PEP8 style:
    # flake8 --version
    # flake8 .

deps =
    # flake8
    # flake8-quotes
    pysftp
    pytest
    pytest-cov
    wcmatch


[testenv:check]
description = Check Black formatting compliance and isort rules
# skip_install = true
deps =
    black
    isort
changedir = {toxinidir}
commands =
    isort --check-only --profile black ftpsync tests setup.py
    black --check ftpsync tests


[testenv:flake8]
description = Check Black formatting compliance and add flake8-bugbear checks
skip_install = true
deps =
    # Required by flake8-bandit
    bandit
    # Flake8
    # Configuration is defined in the [flake8] section of setup.cfg.
    # Run `flake8 --help` to see the available options of *installed* plugins.
    flake8

    # --- Helper to generate HTML reports:
    # flake8-html

    # --- Useful flake8 plugins:
    flake8-annotations-complexity  # TAE002 too complex annotation (X > Y)
    # flake8-bandit  # Security checks, e.g. S101
    flake8-breakpoint  # Check forgotten breakpoints and debugger calls
    flake8-bugbear  # (B...) Check for error-prone constructs
    flake8-builtins  # Check for python builtins being used as variables or parameters (A...)
    flake8-coding  # C101 Coding magic comment not found, ...
    # flake8-commas  # C812 missing trailing comma -> Handled by Black
    flake8-comprehensions
    # flake8-docstrings
    # flake8-eradicate  # E800 Found commented out code
    flake8-expression-complexity  # ECE001 Expression is too complex (X > Y)
    # flake8-if-expr  # KEK100 don`t use "[on_true] if [expression] else [on_false]" syntax
    # flake8-import-order  # (we run `isort --check`)
    # flake8-isort  # (we run `isort --check`)
    # flake8-logging-format  # G001 Logging statement uses string.format()
    flake8-pep3101  # Use "".format instead of %
    # flake8-print  # T001 print found
    # flake8-pytest-style  # PT009 use a regular assert instead of unittest-style 'assertTrue'
    flake8-quotes  # See also [flake8] config
    # flake8-return  # R503 you should add explicit return at end of the function if function have return value except None
    # flake8-rst-docstrings  # Docstrings should work with Sphinx (RSTnnn)
    # flake8-string-format  # Check for valid string.format() args
    # flake8-todo  # T000 Todo note found
    # mccabe  # Check conplexity (see also max_complexity setting)
    pep8-naming
    # Flake8 plugin 'wemake'
    # (e.g. WPSnnn style errors)
    # wemake-python-styleguide

changedir = {toxinidir}
commands =
    flake8 --help
    flake8 ftpsync tests setup.py --doctests --statistics
    # flake8 ftpsync tests setup.py --doctests --statistics --count


# [testenv:black]
# description = Reformat Python code using Black
# #basepython = python3.7
# skip_install = true
# deps =
#     black
# changedir = {toxinidir}
# commands =
#     black ftpsync tests


[testenv:format]
description = Reformat Python code using Black and isort
deps =
    black
    isort
changedir = {toxinidir}
commands =
    isort --profile black ftpsync tests setup.py
    black ftpsync tests

[testenv:docs]
description = Build Sphinx documentation (output directory: docs/sphinx-build)
#basepython = python3.7
changedir = docs
deps =
    sphinx
    recommonmark
    sphinx_rtd_theme
commands =
    # https://www.sphinx-doc.org/en/master/man/sphinx-build.html
    sphinx-build -b html sphinx sphinx-build<|MERGE_RESOLUTION|>--- conflicted
+++ resolved
@@ -1,13 +1,5 @@
 [tox]
 envlist =
-<<<<<<< HEAD
-    check
-    py39
-    py38
-    py37
-    py36
-    py35
-=======
     check,
     flake8,
     py39
@@ -15,7 +7,6 @@
     py37,
     py36,
     py35,  # EOL 2020-09-13
->>>>>>> 9812061a
 
 skip_missing_interpreters = true
 
